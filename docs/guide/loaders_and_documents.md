# Loaders and Documents

## Quickstart 
```python
import asyncio
from marvin.infra.chroma import Chroma
from marvin.loaders.web import SitemapLoader

# loader that can parse text from all urls in a sitemap
prefect_docs = SitemapLoader(
    urls=["https://docs.prefect.io/sitemap.xml"],
    exclude=["api-ref"],
)

# load, embed, store in Chroma locally at ~/.marvin/chroma/*.parquet
asyncio.run(prefect_source_code.load_and_store())
```
## 
A `Loader` parses a source of information into a `list[Document]`, which can then be stored as context for the LLM.

<<<<<<< HEAD
<p align="center">
  <img src="https://github.com/PrefectHQ/marvin/blob/main/docs/imgs/loader_diagram.png" alt="Image description" width="700">
</p>
=======

![](loader_diagram.png)
>>>>>>> c468da05


## What is a `Document`?
A `Document` is a rich Pydantic model that represents a store-able and searchable unit of information. 

A valid `Document` only requires one attribute, `text`: the raw text of the document.

```python
from marvin.models.document import Document

document = Document(text="This is a document.")
```

You can attach arbitrary `Metadata` to a `Document`.

```python
from marvin.models.documents import Document
from marvin.models.metadata import Metadata

my_document = Document(
    text="This is a document.",
    metadata=Metadata(
        title="My Document",
        link="https://www.example.com",
        random_metadata_field="This is very important to me!"
    )
)
```

### Creating excerpts from a `Document`
`Document` offers a `to_excerpts` method that splits a `Document` into a `list[Document]` which are rich excerpts of the original.

```python
# using the same document as above
my_document.to_excerpts()

# yields
[
    Document(
        id='doc_01GWDG3WHSV6XVF74TPDJ4GNHS',
        text="The following is a original document produced by unknown:\n# Document metadata\n{'link': 'https://www.example.com', 'title': 'My Document', 'source': 'unknown', 'document_type': 'original', 'random_metadata_field': 'This is very important to me!'}\n# Document keywords\ndocument\n# Excerpt's location in document\n\n# Excerpt contents:\nThis is a document.",
        embedding=None,
        metadata=Metadata(
            link='https://www.example.com',
            title='My Document',
            source='unknown',
            document_type='excerpt',
            random_metadata_field='This is very important to me!'
        ),
        source='unknown',
        type='excerpt',
        parent_document_id='doc_01GWDG3BHFFDN596C99W0KKJXK',
        topic_name='marvin',
        tokens=82,
        order=0,
        keywords=['document']
    )
]
```
Here, since our `Document` is short, there's only one excerpt. Longer documents are split into many excerpts according to the `chunk_tokens` argument of `to_excerpts`.

You'll notice that the `Document`'s `text` attribute has been replaced with a rich excerpt that includes the original `Document`'s `Metadata` and the excerpt's location in the original `Document`. This helps provide more context to the LLM when it's searching for answers.

<!-- 
### **Optional**: Bring your own `embedding`
You'll notice above that the `Document`'s `embedding` attribute is `None`. The Chroma vectorstore will automatically create an embedding for each `Document` when it's stored. However, if you already have an embedding for your `Document`, you can pass it in when you create the `Document`:

```python
from marvin.models.document import Document

my_document = Document(
    text="This is a document.",
    embedding=[0.1, 0.2, 0.3, 0.4, 0.5] # not a real embedding
)
``` 
-->

## How can I create my own `Loader`?

One way or another, a `Loader` must return a `list[Document]`. These `Document`s can be created in any way you like, but their `text` must have fewer tokens than the limit for your embedding function. 

> For example, if you're using Marvin's default: OpenAI's `text-embedding-ada-002`, the limit is 8191 tokens.

This is where `Document.to_excerpts` comes in handy. 

You can create a `Document` with a large `text` attribute, and split it into many `Document` excerpts to `extend` the `list[Document]` you're returning - the bonus being that you'll get rich excerpts as described above.


### **Example: `PokemonLoader`**

For example, one could create a `PokemonLoader` that loads Pokemon data from the [PokeAPI](https://pokeapi.co/).

```python
import httpx
import asyncio
from marvin.loaders.base import Loader
from marvin.models.documents import Document
from marvin.models.metadata import Metadata

async def fetch_data(url: str) -> dict:
    async with httpx.AsyncClient() as client:
        return (await client.get(url)).json()

async def create_document(url: str) -> Document:
    pokemon_data = await fetch_data(url)
    species_data = await fetch_data(pokemon_data['species']['url'])
    
    flavor_text = next(
        (
            entry['flavor_text'].replace('\n', ' ')
            for entry in species_data['flavor_text_entries']
            if entry['language']['name'] == 'en'
        ),
        ""
    )

    return Document(
        text=f"{pokemon_data['name'].capitalize()}: {flavor_text}",
        metadata=Metadata(
            title=pokemon_data['name'],
            pokemon_type=pokemon_data['types'][0]['type']['name']
        )
    )

class PokemonLoader(Loader):
    """Loads documents from the PokeAPI"""
    limit: int = 5

    async def load(self) -> list[Document]:
        async with httpx.AsyncClient() as client:
            response = await client.get(f"https://pokeapi.co/api/v2/pokemon?limit={self.limit}")
            data = response.json()

        documents = await asyncio.gather(
            *[create_document(pokemon['url']) for pokemon in data['results']]
        )
        excerpts = []

        for document in documents:
            excerpts.extend(await document.to_excerpts())
        
        return excerpts
```
> ‼️ **Note:**
>
> Like most of the code in Marvin, the `load` method must be `async`.


**Try it out!**
- copy the above code

- open `ipython` or `jupyter notebook` and run paste it in

- run: `await PokemonLoader(limit=5).load()`
<|MERGE_RESOLUTION|>--- conflicted
+++ resolved
@@ -18,14 +18,8 @@
 ## 
 A `Loader` parses a source of information into a `list[Document]`, which can then be stored as context for the LLM.
 
-<<<<<<< HEAD
-<p align="center">
-  <img src="https://github.com/PrefectHQ/marvin/blob/main/docs/imgs/loader_diagram.png" alt="Image description" width="700">
-</p>
-=======
 
 ![](loader_diagram.png)
->>>>>>> c468da05
 
 
 ## What is a `Document`?
