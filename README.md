# Welcome to Marvin 🤖🏖️

![](docs/img/ai_fn_demo.png)


Marvin is a batteries-included library designed to simplify the process of building AI-powered software. 

Marvin's innovative approach to **"functional prompt engineering"** allows developers to engage AI through structured inputs and outputs, seamlessly integrating it with traditional code and enabling the creation of sophisticated AI pipelines. **AI functions** let developers take advantage of AI through familiar function calls and data structures. **Bots** are highly capable AI assistants that are designed to be used alongside or within existing code. They can take instructions and leverage plugins or external knowledge to solve complex problems. Developers can use these tools to add AI capabilities where they are most impactful, without needing to start from scratch.

> "Let’s build robots with Genuine People Personalities," they said. So they tried it out with me. I’m a personality prototype. You can tell, can’t you?
>
> -- [Marvin](https://www.youtube.com/clip/UgkxNj9p6jPFM8eWAmRJiKoPeOmvQxb8viQv)

Marvin's documentation is available at [askmarvin.ai](https://www.askmarvin.ai).

## Features


🦾 Write [AI functions](https://askmarvin.ai/concepts/ai_functions) that process structured data without source code

🤖 Create [bots](https://www.askmarvin.ai/concepts/bots) that have personalities and follow instructions

🔌 Build [plugins](https://askmarvin.ai/concepts/plugins) to give bots new abilities

📚 Store [knowledge](https://askmarvin.ai/concepts/loaders_and_documents) that bots can access and use

📡 Available as a Python API, interactive CLI, or FastAPI server

## Quick start
1. **Install**: `pip install marvin`
2. **Chat**: `marvin chat`

```shell
marvin chat -p "knows every Star Wars meme" Hello there
```
![](docs/img/marvin_hello_there_chat.png)


See the [getting started](https://www.askmarvin.ai/getting_started/installation/) docs for more!

<<<<<<< HEAD
## Open Source

Marvin is open-source with an Apache 2.0 license and built on standards like Pydantic, FastAPI, Langchain, and Prefect.

### Coming soon

♻️ Interactive AI functions

🖼️ Admin and chat UIs

🏗️ Advanced data loading and preprocessing

🔭 AI observability platform

🖥️ Deployment guides

🎁 Quickstarts for common use cases


=======
## 🚧 Construction Zone
Marvin is under active development and is likely to change
>>>>>>> 8b1c3971

## When should you use Marvin?

Marvin is an opinionated, high-level library with the goal of integrating AI tools into software development. There are a few major reasons to use Marvin:

1. **You want an [AI function](https://askmarvin.ai/concepts/ai_functions) that can process structured data.** Marvin brings the power of AI to native data structures, letting you build functions that would otheriwse be difficult or even impossible to write. For example, you can use AI functions to make a list of all the animals in a paragraph, generate JSON documents from HTML content, extract keywords that match some criteria, or categorize sentiment -- without any traditional source code.

2. **You want an [AI assistant](https://askmarvin.ai/concepts/bots) in your code.** Marvin's bots can follow instructions and hold conversations to solve complex problems. They can use custom plugins and take advantage of external knowledge. They are designed to be integrated into your codebase, but of course you can expose them directly to your users as well!

3. **You want to deploy cutting-edge AI technology with confidence, but without having to make too many decisions.** Using LLMs successfully requires very careful consideration of prompts, data preprocessing, and infrastructure. Our target user is more interested in *using* AI systems than *building* AI systems. Therefore, Marvin is designed to make adopting this technology as straightforward as possible by optimizing for useful outcomes. Marvin's prompts have been hardened by months of real-world use and will continue to improve over time.
## When should you NOT use Marvin?
There are a few reasons NOT to use Marvin:

1. **You want full control of the AI.** Marvin is a high-level library and (with few exceptions) does not generally expose LLM configuration to users. We have chosen settings that give the best results under most circumstances, taking Marvin's built-in prompts into consideration.

2. **You want to use other LLM models.** Marvin is designed to run against OpenAI's GPT-4 and GPT-3.5 models. While we may expand those models in the future, we've discovered that prompts designed for one model rarely translate well to others without modification. In order to maximize the usefulness of the library, we've decided to focus on just these popular models for now.

3. **You want full control of your prompts.** As a "functional prompt engineering" platform, Marvin takes user inputs and generates prompts that are likely to deliver the outcome the user wants, even if they are not verbatim what the user said. Marvin does not expect users to send completely raw prompts to the LLM. 
 
4. **You're searching for the Ultimate Question.** While Marvin is highly intelligent, even he couldn't come up with the Ultimate Question of Life, the Universe, and Everything. If you're seeking existential enlightenment, you might need to look beyond our beloved paranoid android.
<|MERGE_RESOLUTION|>--- conflicted
+++ resolved
@@ -38,12 +38,15 @@
 
 See the [getting started](https://www.askmarvin.ai/getting_started/installation/) docs for more!
 
-<<<<<<< HEAD
 ## Open Source
 
 Marvin is open-source with an Apache 2.0 license and built on standards like Pydantic, FastAPI, Langchain, and Prefect.
 
-### Coming soon
+### 🚧 Construction Zone
+
+Marvin is under active development and is likely to change.
+
+Coming soon:
 
 ♻️ Interactive AI functions
 
@@ -58,10 +61,6 @@
 🎁 Quickstarts for common use cases
 
 
-=======
-## 🚧 Construction Zone
-Marvin is under active development and is likely to change
->>>>>>> 8b1c3971
 
 ## When should you use Marvin?
 
