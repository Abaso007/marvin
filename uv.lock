--- conflicted
+++ resolved
@@ -1365,11 +1365,7 @@
 
 [[package]]
 name = "marvin"
-<<<<<<< HEAD
-version = "3.0.2.dev79+geb70ade3.d20250305"
-=======
 version = "3.0.2.dev81+gae04be8d.d20250305"
->>>>>>> a4d70a76
 source = { editable = "." }
 dependencies = [
     { name = "aiosqlite" },
