--- conflicted
+++ resolved
@@ -108,7 +108,6 @@
     async def load_async(cls, assistant_id: str):
         client = get_client()
         response = await client.beta.assistants.retrieve(assistant_id=assistant_id)
-<<<<<<< HEAD
         return cls.model_validate(response)
 
 
@@ -236,7 +235,4 @@
         if self.run.status == "failed":
             logger.debug(f"Run failed. Last error was: {self.run.last_error}")
 
-        return self
-=======
-        return cls.model_validate(response)
->>>>>>> 965440d2
+        return self