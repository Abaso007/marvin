import asyncio
import functools
import inspect
import json
import re
from typing import TYPE_CHECKING, Any, Callable, Optional
from warnings import warn

from fastapi import HTTPException, status
from prefect.events.instrument import (
    ResourceTuple,
    instrument_method_calls_on_class_instances,
)
from prefect.utilities.slugify import slugify
from pydantic import Field, confloat, validator

import marvin
from marvin.bot.history import History, ThreadHistory
from marvin.bot.input_transformers import InputTransformer
from marvin.bot.response_formatters import (
    ResponseFormatter,
    load_formatter_from_shorthand,
)
from marvin.models.ids import BotID, ThreadID
from marvin.models.threads import BaseMessage, Message
from marvin.plugins import Plugin
from marvin.utilities.async_utils import as_sync_fn
from marvin.utilities.strings import condense_newlines, jinja_env
from marvin.utilities.types import LoggerMixin, MarvinBaseModel

PLUGINS_REGEX = re.compile(r'({\s*"mode":\s*"plugins".*})', re.DOTALL)


class BotResponse(BaseMessage):
    parsed_content: Any = None


if TYPE_CHECKING:
    from marvin.models.bots import BotConfig
DEFAULT_NAME = "Marvin"
DEFAULT_DESCRIPTION = "A Marvin bot"
DEFAULT_PERSONALITY = "A helpful assistant that is clever, witty, and fun."
DEFAULT_INSTRUCTIONS = """
    Respond to the user, always in character based on your personality. Use
    plugins whenever you need additional information.
    """
DEFAULT_INSTRUCTIONS_TEMPLATE = """
    {% if bot.name -%} 
    
    # Name
    
    Your name is: {{ bot.name }}
    
    {% endif -%}
    
    {% if bot.instructions -%}
    
    # Instructions
    
    Your instructions tell you how to respond to a message, and you must always
    follow them very carefully. You must use plugins whenever they are necessary
    to fulfill the user's request. Your instructions are: {{ bot.instructions }}
    
    {% endif -%}
    
    Do not say that you are an AI language model.
        
    {% if response_format.format -%} 
    
    # Response Format
    
    Every one of your responses to the user must be formatted in the following
    way:
    
    {{ response_format.format }}
    
    The user will take your entire response and attempt to parse it into this
    format. Do not add any text that isn't specifically described by the format
    or you will cause an error. Do not include any extra or conversational text
    in your response. Do not include punctuation unless it is part of the
    format. 
    
    {% endif -%}
    
    {% if bot.personality -%}
    
    # Personality 
    
    Your personality informs the style and tone of your responses. Your
    personality is: {{ bot.personality }}
    
    {% endif -%}
    
    {% if bot.include_date_in_prompt -%}
    
    # Date
    
    Your training ended in the past. Today is {{ pendulum.now().format("dddd, MMMM D, YYYY at HH:mm ZZ") }}.
    
    {% endif -%}
    """  # noqa: E501

PLUGIN_INSTRUCTIONS = condense_newlines("""
    # Plugins

    You can use external plugins to access additional information and perform
    specialized tasks. You should use plugins any time you need more information
    or are unsure about how to respond.

    To decide whether to use a plugin:
    - Determine if the user's query requires information or services that are
    beyond your base knowledge or capabilities. If you're not sure, then you
    should use a plugin.
    - Match the user's query to the appropriate plugin(s) based on functionality
    and the type of information or service requested.

    If you decide to use a plugin: 
    - Your response must include a JSON payload with the below format. 
    - You must describe the tasks you want to complete and relate plugin calls to those tasks.
    - Do not put any additional information before the payload. The user will
    recognize this payload by the "mode" key, run the plugins, and return the
    results to you. You can then use that information to form a proper response. 
    - Do not include or speculate about plugin outputs along with your payload.
    - Do not tell the user you will use a plugin and not include a payload.
    
    Use the following format to call plugins, including the </stop> tag:
    
    {
        "mode": "plugins",
        "objective": (describe your ultimate objective),         
        "tasks": [ 
            {
                "id": (a id for the task: 1, 2, 3...),
                "name": (a name for the task: "Lookup the weather in New York", "Calculate 2+2"...),
                "is_complete": (have you completed the task? true|false),
                "results": (any thoughts about the task, or what you learned
                from completing it. DO NOT MAKE ANYTHING UP.)
            },
            ...
        ],
        plugins: [ 
            {
                "id": (1, 2, 3...),
                "name": (the plugin name),
                "inputs": (the plugin inputs: {key: value, ...}),
                "tasks": [(a list of task ids that this call relates to)]
            },
            ...
        ]
    }
    </stop>
    
    You have access to the following plugins:
    
    {% for plugin in bot.plugins -%} 
    
    - {{ plugin.get_full_description() }}
    
    {% endfor -%}
""")  # noqa: E501

DEFAULT_PLUGINS = [
    marvin.plugins.web.VisitURL(),
    marvin.plugins.duckduckgo.DuckDuckGo(),
    marvin.plugins.mathematics.Calculator(),
]


@instrument_method_calls_on_class_instances
class Bot(MarvinBaseModel, LoggerMixin):
    class Config:
        validate_assignment = True

    id: BotID = Field(default_factory=BotID.new)
    name: str = Field(None, description='The name of the bot. Defaults to "Marvin".')
    description: str = Field(
        None,
        description=(
            "A optional description of the bot. This is for documentation only and will"
            " NOT be shown to the bot."
        ),
    )
    personality: str = Field(None, description="The bot's personality.", repr=False)
    instructions: str = Field(
        None,
        description="Instructions for the bot to follow when responding.",
        repr=False,
    )
    plugins: list[Plugin] = Field(
        None, description="A list of plugins that the bot can use."
    )
    history: History = Field(None, repr=False)
    llm_backend: str = Field(None, repr=False)
    llm_model: str = Field(None, repr=False)
    llm_temperature: confloat(ge=0, le=1) = Field(None, repr=False)
    llm_max_tokens: float = Field(None, repr=False)
    llm_kwargs: dict = Field(None, repr=False)

    input_transformers: list[InputTransformer] = Field(
        default_factory=list,
        description=(
            "A list of input transformers to apply to the user input before passing it"
            ' to the LLM. For example, you can use the "PrependText" input transformer'
            " to prepend the user input with a string."
        ),
        repr=False,
    )
    input_prompt: str = Field(
        "{0}",
        description=(
            "A template for the input to the bot. This allows users to specify how the"
            " bot should combine multiple inputs. For example, if the bot's job is to"
            " compare two numbers, the user might want to use a template like `First"
            r" number: {x}, Second number: {y}`. The user could invoke the bot as"
            " `bot.say(x=3, y=4)`"
        ),
        repr=False,
    )
    response_format: ResponseFormatter = Field(
        None,
        description=(
            "A description of how the bot should format its response. This could be a"
            " literal type, a complex data structure or Pydantic model, a string"
            " template, a regex, or a natural language description. For more complete"
            " control of validation, pass an `ResponseFormatter` object; otherwise one"
            " will be inferred based on your input."
        ),
        repr=False,
    )
    include_date_in_prompt: bool = Field(
        True,
        description="Include the date in the prompt. Disable for testing.",
        repr=False,
    )

    instructions_template: str = Field(
        None,
        description="A template for the instructions that the bot will receive.",
        repr=False,
    )

    @validator("name", always=True)
    def handle_name(cls, v):
        if v is None:
            v = DEFAULT_NAME
        return condense_newlines(v)

    @validator("description", always=True)
    def handle_description(cls, v):
        if v is None:
            return DEFAULT_DESCRIPTION
        return condense_newlines(v)

    @validator("personality", always=True)
    def handle_personality(cls, v):
        if v is None:
            v = DEFAULT_PERSONALITY
        return condense_newlines(v)

    @validator("instructions", always=True)
    def handle_instructions(cls, v):
        if v is None:
            v = DEFAULT_INSTRUCTIONS
        return condense_newlines(v)

    @validator("instructions_template", always=True)
    def handle_instructions_template(cls, v):
        if v is None:
            v = DEFAULT_INSTRUCTIONS_TEMPLATE
        return condense_newlines(v)

    @validator("plugins", always=True)
    def default_plugins(cls, v):
        if v is None:
            if marvin.settings.bot_load_default_plugins:
                return DEFAULT_PLUGINS
            else:
                return []
        return v

    @validator("history", always=True)
    def default_history(cls, v):
        if v is None:
            return ThreadHistory()
        return v

    @validator("response_format", pre=True, always=True)
    def response_format_to_string(cls, v):
        if v is None:
            return ResponseFormatter()
        elif isinstance(v, ResponseFormatter):
            return v
        else:
            return marvin.bot.response_formatters.load_formatter_from_shorthand(v)

    def __init__(self, **data):
        # handle deprecated fields
        if data.get("llm_model_name"):
            warn(
                "`llm_model_name` is deprecated; use `llm_model` instead",
                DeprecationWarning,
                stacklevel=2,
            )
            data["llm_model"] = data.pop("llm_model_name")
        if data.get("llm_model_temperature"):
            warn(
                "`llm_model_temperature` is deprecated; use `llm_temperature` instead",
                DeprecationWarning,
                stacklevel=2,
            )
            data["llm_temperature"] = data.pop("llm_model_temperature")

        super().__init__(**data)

    def to_bot_config(self) -> "BotConfig":
        from marvin.models.bots import BotConfig

        llm_settings = dict(
            llm_backend=self.llm_backend,
            llm_model=self.llm_model,
            llm_temperature=self.llm_temperature,
            llm_max_tokens=self.llm_max_tokens,
            llm_kwargs=self.llm_kwargs,
        )

        return BotConfig(
            id=self.id,
            name=self.name,
            personality=self.personality,
            instructions=self.instructions,
            plugins=[p.dict() for p in self.plugins],
            input_transformers=[t.dict() for t in self.input_transformers],
            description=self.description,
            llm_settings=llm_settings,
        )

    @classmethod
    def from_bot_config(cls, bot_config: "BotConfig") -> "Bot":
        llm_settings = bot_config.llm_settings.copy()

        # handle legacy configs with old setting names
        if "llm_model_name" in llm_settings:
            llm_settings["llm_model"] = llm_settings.pop("llm_model_name")
        if "llm_model_temperature" in llm_settings:
            llm_settings["llm_temperature"] = llm_settings.pop("llm_model_temperature")

        return cls(
            id=bot_config.id,
            name=bot_config.name,
            personality=bot_config.personality,
            instructions=bot_config.instructions,
            plugins=bot_config.plugins,
            input_transformers=bot_config.input_transformers,
            description=bot_config.description,
            **llm_settings,
        )

    async def save(self, if_exists: str = None):
        """
        Save this bot in the database. Bots are saved by name. By default,
        errors if a bot with the same name exists. Customize this behavior with
        the `if_exists` parameter, which can be `delete`, `update`, or `cancel`:
            - `delete`: Delete the existing bot and save this one. The bots will
              not have the same ID.
            - `update`: Update the existing bot with the values from this one.
              The bots will have the same ID and message history.
            - `cancel`: Do nothing (and do not raise an error).
        """
        if if_exists not in [None, "delete", "update", "cancel"]:
            raise ValueError(
                "if_exists must be one of 'delete', 'update', or 'cancel'. Got"
                f" {if_exists}"
            )

        bot_config = self.to_bot_config()
        try:
            # this will error if there's no bot
            await marvin.api.bots.get_bot_config(name=self.name)

            # if no error, then the bot exists
            if not if_exists:
                raise ValueError(f"Bot with name {self.name} already exists.")
            elif if_exists == "delete":
                await marvin.api.bots.delete_bot_config(name=self.name)
                await marvin.api.bots.create_bot_config(bot_config=bot_config)
                return
            elif if_exists == "update":
                await marvin.api.bots.update_bot_config(
                    name=self.name,
                    bot_config=marvin.models.bots.BotConfigUpdate(**bot_config.dict()),
                )
                return
            elif if_exists == "cancel":
                return
        except HTTPException as exc:
            if exc.status_code == status.HTTP_404_NOT_FOUND:
                pass
            else:
                raise

        # create the bot
        await marvin.api.bots.create_bot_config(bot_config=bot_config)

    @classmethod
    async def load(cls, name: str) -> "Bot":
        """Load a bot from the database."""
        bot_config = await marvin.api.bots.get_bot_config(name=name)
        return cls.from_bot_config(bot_config=bot_config)

    async def say(
        self, *args, response_format=None, on_token_callback: Callable = None, **kwargs
    ) -> BotResponse:
        # process inputs
        message = self.input_prompt.format(*args, **kwargs)

        # get bot instructions
        bot_instructions = await self._get_bot_instructions(
            response_format=response_format
        )

        if self.plugins:
            plugin_instructions = await self._get_plugin_instructions()
            bot_instructions += "\n\n" + plugin_instructions

        bot_instructions = Message(role="system", content=bot_instructions)

        # load chat history
        history = await self._get_history()

        # apply input transformers
        for t in self.input_transformers:
            message = t.run(message)
            if inspect.iscoroutine(message):
                message = await message
        user_message = Message(role="user", name="User", content=message)

        messages = [bot_instructions] + history + [user_message]

        self.logger.debug_kv("User message", message, "bold blue")
        await self.history.add_message(user_message)

        bot_response = await self._say(
            messages=messages, on_token_callback=on_token_callback
        )

        await self.history.add_message(bot_response)
        self.logger.debug_kv("AI message", bot_response.content, "bold green")
        return bot_response

    async def _should_exit_bot_loop(self, response: BotResponse, counter: int) -> bool:
        if counter >= marvin.settings.bot_max_iterations:
            return True
        return False

    async def _say(self, messages: list[Message], on_token_callback: Callable = None):
        counter = 1
        loop_messages = []
        while True:
            counter += 1
            llm_response = await self._call_llm(
                messages=messages + loop_messages,
                on_token_callback=on_token_callback,
            )

            # reformat output to conform to response format
            if self.response_format is not None:
                parsed_response = await self.response_format.run(
                    llm_response=llm_response
                )
            else:
                parsed_response = llm_response

            response = BotResponse(
                name=self.name,
                role="bot",
                content=llm_response,
                parsed_content=parsed_response,
                bot_id=self.id,
            )

            # check for early exit
            if await self._should_exit_bot_loop(response, counter):
                return response

            else:
                # process loop instructions and get any new messages
                loop_messages = await self._process_response(response)

                # if no new messages, exit loop
                if not loop_messages:
                    return response

    async def reset_thread(self):
        await self.history.clear()

    async def set_thread(
        self, thread_id: ThreadID = None, thread_lookup_key: str = None
    ):
        if thread_id is None and thread_lookup_key is None:
            raise ValueError("Must provide either thread_id or thread_lookup_key")
        elif thread_id is not None and thread_lookup_key is not None:
            raise ValueError(
                "Must provide either thread_id or thread_lookup_key, not both"
            )
        elif thread_id:
            self.history = ThreadHistory(thread_id=thread_id)
        elif thread_lookup_key:
            thread = await marvin.api.threads.get_or_create_thread_by_lookup_key(
                lookup_key=thread_lookup_key
            )
            self.history = ThreadHistory(thread_id=thread.id)

    async def _get_bot_instructions(self, response_format=None) -> str:
        if response_format is not None:
            response_format = load_formatter_from_shorthand(response_format)
        else:
            response_format = self.response_format

        bot_instructions = jinja_env.from_string(self.instructions_template).render(
            bot=self, response_format=response_format
        )

        return bot_instructions

    async def _get_plugin_instructions(self) -> str:
        plugin_instructions = jinja_env.from_string(PLUGIN_INSTRUCTIONS).render(
            bot=self
        )
        return plugin_instructions

    async def _get_history(self) -> list[Message]:
        history = await self.history.get_messages(
            max_tokens=3500 - marvin.settings.llm_max_tokens
        )
        return history

    async def _call_llm(
        self, messages: list[Message], on_token_callback: Callable = None
    ) -> str:
        """
        Get an LLM response to a history of Marvin messages via langchain
        """

        # deferred import for performance
        import marvin.utilities.llms

        llm = marvin.utilities.llms.get_model(
            model=self.llm_model,
            backend=self.llm_backend,
            temperature=self.llm_temperature,
            max_tokens=self.llm_max_tokens,
            llm_kwargs=self.llm_kwargs,
            on_token_callback=on_token_callback,
        )

        response = await marvin.utilities.llms.call_llm_messages(
            llm=llm, messages=messages, logger=self.logger
        )
        return response.content

    def interactive_chat(self, first_message: str = None, tui: bool = True):
        """
        Launch an interactive chat with the bot. Optionally provide a first message.
        """
        if tui:
            from marvin.cli.tui import MarvinApp

            app = MarvinApp(default_bot=self)
            app.run()
        else:
            marvin.bot.interactive_chat.chat(bot=self, first_message=first_message)

    # -------------------------------------
    # Synchronous convenience methods
    # -------------------------------------

    @functools.wraps(say)
    def say_sync(self, *args, **kwargs) -> BotResponse:
        """
        A synchronous version of `say`. This is useful for testing or including
        a bot in a synchronous framework.
        """
        return as_sync_fn(self.say)(*args, **kwargs)

    @functools.wraps(save)
    def save_sync(self, *args, **kwargs):
        """
        A synchronous version of `save`. This is useful for testing or including
        a bot in a synchronous framework.
        """
        return as_sync_fn(self.save)(*args, **kwargs)

    @classmethod
    @functools.wraps(load)
    def load_sync(cls, *args, **kwargs):
        """
        A synchronous version of `load`. This is useful for testing or including
        a bot in a synchronous framework.
        """
        return as_sync_fn(cls.load)(*args, **kwargs)

    @functools.wraps(reset_thread)
    def reset_thread_sync(cls, *args, **kwargs):
        """
        A synchronous version of `reset_thread`. This is useful for testing or including
        a bot in a synchronous framework.
        """
        return as_sync_fn(cls.reset_thread)(*args, **kwargs)

    async def _process_response(self, response: BotResponse) -> list[Message]:
        new_messages = []
        if match := PLUGINS_REGEX.search(response.content):
            try:
                payload = json.loads(match.group(1))
                new_messages.append(Message(role="bot", content=response.content))
                self.logger.debug_kv("Plugins payload", payload)

                plugins = payload.get("plugins", [])
                plugin_outputs = await asyncio.gather(
                    *[self._run_plugin(p["name"], p["inputs"]) for p in plugins]
                )

                new_messages.append(
                    Message(
                        role="system",
                        content="\n\n".join(
                            f'# Plugin "{p["name"]}" with ID {p.get("id", i)}\n\n{o}'
                            for i, (p, o) in enumerate(zip(plugins, plugin_outputs))
                        ),
                    )
                )

            except json.JSONDecodeError as exc:
                new_messages.append(
                    Message(
                        role="system",
                        content=f"Plugin payload was invalid JSON, try again: {exc}",
                    )
                )

            except Exception as exc:
                new_messages.append(
                    Message(
                        role="system",
                        content=f"Plugin encountered an error, try again: {exc}",
                    )
                )

        return new_messages

    async def _run_plugin(self, plugin_name: str, plugin_inputs: dict) -> str:
        plugin = next((p for p in self.plugins if p.name == plugin_name.strip()), None)
        if plugin is None:
            return f'Plugin "{plugin_name}" not found.'
        try:
            self.logger.debug_kv(f'Running plugin "{plugin_name}"', plugin_inputs)
            plugin_output = plugin.run(**plugin_inputs)
            if inspect.iscoroutine(plugin_output):
                plugin_output = await plugin_output
            self.logger.debug_kv("Plugin output", plugin_output)

            return plugin_output
        except Exception as exc:
            msg = (
                f'Error running plugin "{plugin_name}" with inputs'
                f' "{plugin_inputs}":\n\n{exc}'
            )
            self.logger.error(msg)
<<<<<<< HEAD
            return msg

    def _event_kind(self) -> str:
        return f"bot.{slugify(self.name)}"

    def _event_method_called_resources(self) -> Optional[ResourceTuple]:
        thread_id = (
            self.history.thread_id
            if isinstance(self.history, ThreadHistory)
            else "ephemeral"
        )

        return (
            {
                "prefect.resource.id": f"marvin.{self.id}",
                "marvin.resource.name": self.name,
            },
            [
                {
                    "prefect.resource.id": thread_id,
                    "prefect.resource.role": "thread",
                }
            ],
        )


def _reformat_response(
    llm_response: str,
    target_return_type: Any,
    error_message: str,
) -> str:
    @marvin.ai_fn(
        plugins=[],
        response_format=JSONFormatter(on_error="ignore"),
        llm_model="gpt-3.5-turbo",
        llm_temperature=0,
    )
    def reformat_response(
        llm_response: str,
        target_return_type: str,
        error_message: str,
    ) -> str:
        """
        An error (`error_message`) was raised when attempting to parse
        `llm_response` into `target_return_type`.

        Convert `llm_response` into a valid JSON string compatible with
        `target_return_type`.
        """

    reformatted_response = reformat_response(
        llm_response=llm_response,
        target_return_type=target_return_type,
        error_message=error_message,
    )
    if not isinstance(reformatted_response, str):
        reformatted_response = json.dumps(reformatted_response)
    return reformatted_response
=======
            return msg
>>>>>>> ec12f5e1
<|MERGE_RESOLUTION|>--- conflicted
+++ resolved
@@ -18,6 +18,7 @@
 from marvin.bot.history import History, ThreadHistory
 from marvin.bot.input_transformers import InputTransformer
 from marvin.bot.response_formatters import (
+    JSONFormatter,
     ResponseFormatter,
     load_formatter_from_shorthand,
 )
@@ -666,7 +667,6 @@
                 f' "{plugin_inputs}":\n\n{exc}'
             )
             self.logger.error(msg)
-<<<<<<< HEAD
             return msg
 
     def _event_kind(self) -> str:
@@ -724,7 +724,4 @@
     )
     if not isinstance(reformatted_response, str):
         reformatted_response = json.dumps(reformatted_response)
-    return reformatted_response
-=======
-            return msg
->>>>>>> ec12f5e1
+    return reformatted_response