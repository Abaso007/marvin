--- conflicted
+++ resolved
@@ -2,6 +2,7 @@
 from typing import Callable
 
 from marvin.engine.language_models import ChatLLM, chat_llm
+from marvin.engine.language_models.openai import OpenAIChatLLM
 from marvin.prompts import render_prompts
 from marvin.prompts.library import System, User
 from marvin.utilities.async_utils import run_sync
@@ -32,30 +33,6 @@
     user_input: str
 
 
-<<<<<<< HEAD
-def ai_classifier(
-    cls=None,
-    model: ChatLLM = None,
-    # system_prompt:Prompt=None,
-    # user_prompt:Prompt=None,
-    # method: Literal["logit", "function"] = "logit",
-    # value_getter:Callable=None,
-):
-    # placeholder until kwargs are exposed
-    system_prompt, user_prompt, value_getter = None, None, None
-
-    if model is None:
-        model = chat_llm(max_tokens=1, temperature=0)
-
-    if not model.model.startswith("gpt-"):
-        raise ValueError(
-            "At this time, AI Classifiers rely on a tokenized approach that is only"
-            " compatible with OpenAI models."
-        )
-    elif model.max_tokens != 1:
-        raise ValueError(
-            "The model must be configured with max_tokens=1 to use ai_classifier"
-=======
 class AIEnumMeta(EnumMeta):
     """
     A metaclass for the AIEnum class: extends the functionality of EnumMeta
@@ -138,7 +115,6 @@
                 user(user_input=value),
             ],
             render_kwargs=kwargs or {},
->>>>>>> 2adc033e
         )
 
         if as_dict:
@@ -166,6 +142,12 @@
 
         if model is None:
             model = chat_llm(max_tokens=1, temperature=0)
+
+        if not isinstance(model, OpenAIChatLLM):
+            raise ValueError(
+                "At this time, AI Classifiers rely on a tokenized approach that is only"
+                " compatible with OpenAI models."
+            )
         elif model.max_tokens != 1:
             raise ValueError(
                 "The model must be configured with max_tokens=1 to use ai_classifier"
