--- conflicted
+++ resolved
@@ -3,11 +3,7 @@
 """
 
 from pathlib import Path
-<<<<<<< HEAD
-from typing import Literal, Optional, Self, Union
-=======
-from typing import Literal, Optional
->>>>>>> c9f30fb4
+from typing import Literal, Optional, Self
 
 from pydantic import Field, field_validator, model_validator
 from pydantic_settings import BaseSettings, SettingsConfigDict
@@ -28,11 +24,6 @@
         extra="forbid",
     )
 
-<<<<<<< HEAD
-    database_path: Path = Field(
-        default=Path("~/.marvin/marvin.db"),
-        description="Path to the database file",
-=======
     # ------------ General settings ------------
 
     home_path: Path = Field(
@@ -51,11 +42,10 @@
     database_path: Optional[Path] = Field(
         default=None,
         description="Path to the database file. Defaults to `home_path / 'marvin.db'`.",
->>>>>>> c9f30fb4
     )
 
     @model_validator(mode="after")
-    def validate_database_path(self) -> "Settings":
+    def validate_database_path(self) -> Self:
         """Set and validate the database path."""
         # Set default if not provided
         if self.database_path is None:
@@ -80,7 +70,7 @@
     )
 
     @model_validator(mode="after")
-    def finalize(self) -> None:
+    def setup_logging(self) -> Self:
         """Finalize the settings."""
         import marvin.utilities.logging
 
@@ -119,17 +109,10 @@
         description="The default memory provider for agents.",
     )
 
-<<<<<<< HEAD
-    @model_validator(mode="after")
-    def finalize(self) -> Self:
-        """Finalize the settings."""
-        import marvin.utilities.logging
-=======
     chroma_cloud_api_key: str | None = Field(
         default=None,
         description="The API key for the Chroma Cloud.",
     )
->>>>>>> c9f30fb4
 
     chroma_cloud_tenant: str | None = Field(
         default=None,
