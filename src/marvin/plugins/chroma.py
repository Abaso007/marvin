from typing import Any, Callable, Optional

import pendulum
from pydantic import Field

import marvin
from marvin.infra.chroma import Chroma
from marvin.plugins import Plugin, plugin
from marvin.utilities.strings import extract_keywords


def build_metadata_filter(where: dict, operator: str = "$and") -> dict:
    filters = []
    for key, value in where.items():
        if key == "created_at":
            filters.append(
                {
                    "created_at": {
                        k: pendulum.parse(v).timestamp() for k, v in value.items()
                    }
                }
            )
        else:
            filters.append({key: value})

    if len(filters) == 1:
        return filters[0]
    return {operator: filters}


def build_keyword_filter(keywords: list[str]) -> dict:
    filters = [{"$contains": keyword} for keyword in keywords]
    return {"$or": filters}


<<<<<<< HEAD
async def query_chroma(query: str, use_mmr: bool = False, **query_kwargs) -> str:
    async with Chroma() as chroma:
        if use_mmr:
            query_result = await chroma.mmr_query(query=query, **query_kwargs)
        else:
            query_result = await chroma.query(query_texts=[query], **query_kwargs)
=======
async def query_chroma(topic: str = None, **query_kwargs) -> str:
    async with Chroma(topic or marvin.settings.default_topic) as chroma:
        query_result = await chroma.query(**query_kwargs)
>>>>>>> f51b5f2e

    return "\n\n".join(
        excerpt for excerpts in query_result["documents"] for excerpt in excerpts
    )


async def keyword_query_chroma(query: str, where: dict, n: int = 4) -> str:
    keywords = await extract_keywords(query)

    query_kwargs = dict(
        n_results=n,
        include=["documents"],
        where=build_metadata_filter(where) if where else None,
        where_document=build_keyword_filter(keywords) if keywords else None,
    )

    return await query_chroma(query=query, use_mmr=True, **query_kwargs)


class SimpleChromaSearch(Plugin):
    description: str = (
        "Semantic search for relevant documents."
        " To use this plugin, simply provide a natural language `query`"
        " and relevant document excerpts will be returned to you."
    )

    keywords: list[str] = Field(default_factory=list)

    def get_full_description(self) -> str:
        base_description = super().get_full_description()
        if self.keywords:
            return (
                base_description
                + " Useful for answering questions that refer to the following"
                " keywords:"
                f" {', '.join(self.keywords)}"
            )
        return base_description

    async def run(self, query: str) -> str:
        return await keyword_query_chroma(query, where=None)


""" --- decorator plugin definition ---

The below plugin allows the LLM to provide both the `where` and `where_document` args
based on the `query` argument. The `where` argument is used to filter the metadata
associated with a document, while the `where_document` argument is used to filter the
actual document text.

Best with GPT-4.

"""


def apply_fn_to_field(data: dict, field: str, visit_fn: Callable) -> dict:
    """Apply a function to a field in a nested dictionary"""
    for key, value in data.items():
        if key == field:
            data[key] = visit_fn(value)
        elif isinstance(value, dict):
            data[key] = apply_fn_to_field(value, field, visit_fn)
        elif isinstance(value, list):
            for i, item in enumerate(value):
                if isinstance(item, dict):
                    value[i] = apply_fn_to_field(item, field, visit_fn)
    return data


def iso_to_timestamp(filter: dict) -> float:
    return {k: pendulum.parse(v).timestamp() for k, v in filter.items()}


@plugin
async def chroma_search(
    query: str,
    where: Optional[dict[str, Any]] = None,
    where_document: Optional[dict[str, Any]] = None,
    topic: Optional[str] = None,
) -> str:
    """
    Use `chroma_search` to find relevant documents based on a natural language query,
    and optionally filter the results by metadata or document text.

    query: A verbose natural language query.
    where: A dictionary of filters to refine a search. Valid operators
        are `$eq`, `$ne`, `$gt`, `$gte`, `$lt`, `$lte`. For example, to filter
        for info after Feb 1 2017, include {"created_at": {"$gte": "2017-02-01"}}.
        You may `$and` or `$or` a list of many such filters together, and only
        one metadata field can be present in a single filter.
    where_document: A dictionary to filter search results by keywords.
        The only valid operator is `$contains`. For example, to find documents
        containing the word "python", use {"$contains": "python"}. You may `$and`
        or `$or` multiple such filters together, the operator being the outer key.
<<<<<<< HEAD

=======
    topic (str): The topic to search for documents in. Do not specify this argument
        if the user does not explicitly specify a topic.
>>>>>>> f51b5f2e
    """

    where = apply_fn_to_field(where, "created_at", iso_to_timestamp) if where else None

    return await query_chroma(
        query=query,
        n_results=4,
        include=["documents"],
        where=where,
        where_document=where_document if where_document else None,
<<<<<<< HEAD
        use_mmr=False,
=======
        topic=topic,
>>>>>>> f51b5f2e
    )<|MERGE_RESOLUTION|>--- conflicted
+++ resolved
@@ -33,18 +33,9 @@
     return {"$or": filters}
 
 
-<<<<<<< HEAD
-async def query_chroma(query: str, use_mmr: bool = False, **query_kwargs) -> str:
-    async with Chroma() as chroma:
-        if use_mmr:
-            query_result = await chroma.mmr_query(query=query, **query_kwargs)
-        else:
-            query_result = await chroma.query(query_texts=[query], **query_kwargs)
-=======
-async def query_chroma(topic: str = None, **query_kwargs) -> str:
+async def query_chroma(query: str, topic: str = None, **query_kwargs) -> str:
     async with Chroma(topic or marvin.settings.default_topic) as chroma:
-        query_result = await chroma.query(**query_kwargs)
->>>>>>> f51b5f2e
+        query_result = await chroma.query(query_texts=[query], **query_kwargs)
 
     return "\n\n".join(
         excerpt for excerpts in query_result["documents"] for excerpt in excerpts
@@ -139,12 +130,8 @@
         The only valid operator is `$contains`. For example, to find documents
         containing the word "python", use {"$contains": "python"}. You may `$and`
         or `$or` multiple such filters together, the operator being the outer key.
-<<<<<<< HEAD
-
-=======
     topic (str): The topic to search for documents in. Do not specify this argument
         if the user does not explicitly specify a topic.
->>>>>>> f51b5f2e
     """
 
     where = apply_fn_to_field(where, "created_at", iso_to_timestamp) if where else None
@@ -155,9 +142,5 @@
         include=["documents"],
         where=where,
         where_document=where_document if where_document else None,
-<<<<<<< HEAD
-        use_mmr=False,
-=======
         topic=topic,
->>>>>>> f51b5f2e
     )