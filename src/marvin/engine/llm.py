"""
Utility functions for LLM completions using Pydantic AI.
"""

from typing import Callable, get_type_hints

import pydantic_ai
from pydantic_ai import RunContext
from pydantic_ai.messages import (
    ModelRequest,
    ModelResponse,
    SystemPromptPart,
    TextPart,
    UserPromptPart,
)
<<<<<<< HEAD
from pydantic_ai.models import KnownModelName, Model
=======
from pydantic_ai.models import ModelSettings
>>>>>>> 7bf4ec3e
from pydantic_ai.result import RunResult
from typing_extensions import TypeVar

import marvin

# Define Message type union
Message = ModelRequest | ModelResponse


def SystemMessage(content: str) -> ModelRequest:
    return ModelRequest(parts=[SystemPromptPart(content=content)])


def UserMessage(content: str) -> ModelRequest:
    return ModelRequest(parts=[UserPromptPart(content=content)])


def AgentMessage(content: str) -> ModelResponse:
    return ModelResponse(parts=[TextPart(content=content)])


# Type variable for generic response types
T = TypeVar("T")


def bind_tool(agent: pydantic_ai.Agent, func: Callable) -> None:
    """Bind a function as a tool to an agent.

    Inspects the function signature to see if it accepts a RunContext parameter.
    If it does, uses agent.tool(), otherwise uses agent.tool_plain().

    Args:
        agent: The Pydantic AI agent to bind the tool to
        func: The function to bind as a tool
    """
    # Get type hints including RunContext if present
    type_hints = get_type_hints(func)

    # Check if any parameter is annotated as RunContext
    has_run_context = any(hint == RunContext for hint in type_hints.values())

    # Use the appropriate method
    if has_run_context:
        agent.tool()(func)
    else:
        agent.tool_plain()(func)


def create_agentlet(
<<<<<<< HEAD
    model: KnownModelName | Model | str,
    result_type: type[T],
    tools: list[Callable] | None = None,
    deps_type: type[T] | None = None,
=======
    model: str,
    result_type: Type[T],
    tools: Optional[List[Callable]] = None,
    model_settings: Optional[ModelSettings] = None,
>>>>>>> 7bf4ec3e
) -> pydantic_ai.Agent:
    kwargs = {}
    if tools:
        kwargs["tools"] = list(set(tools))
    if model_settings:
        kwargs["model_settings"] = model_settings

    agentlet = pydantic_ai.Agent[deps_type, result_type](
        model=model,
        result_type=result_type,
        retries=marvin.settings.agent_retries,
        **kwargs,
    )

    return agentlet


async def generate_response(
    agentlet: pydantic_ai.Agent,
    messages: list[Message] | None = None,
    user_prompt: str | None = None,
) -> RunResult:
    user_prompt = user_prompt or ""
    return await agentlet.run(user_prompt=user_prompt, message_history=messages)<|MERGE_RESOLUTION|>--- conflicted
+++ resolved
@@ -13,11 +13,7 @@
     TextPart,
     UserPromptPart,
 )
-<<<<<<< HEAD
-from pydantic_ai.models import KnownModelName, Model
-=======
-from pydantic_ai.models import ModelSettings
->>>>>>> 7bf4ec3e
+from pydantic_ai.models import KnownModelName, Model, ModelSettings
 from pydantic_ai.result import RunResult
 from typing_extensions import TypeVar
 
@@ -67,17 +63,11 @@
 
 
 def create_agentlet(
-<<<<<<< HEAD
     model: KnownModelName | Model | str,
     result_type: type[T],
     tools: list[Callable] | None = None,
     deps_type: type[T] | None = None,
-=======
-    model: str,
-    result_type: Type[T],
-    tools: Optional[List[Callable]] = None,
-    model_settings: Optional[ModelSettings] = None,
->>>>>>> 7bf4ec3e
+    model_settings: ModelSettings | None = None,
 ) -> pydantic_ai.Agent:
     kwargs = {}
     if tools:
