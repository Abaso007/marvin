--- conflicted
+++ resolved
@@ -33,7 +33,13 @@
 
 def with_response_model(
     create: Callable[P, "ChatCompletion"],
-) -> Callable[Concatenate[type[T], P,], Union["ChatCompletion", T],]:
+) -> Callable[
+    Concatenate[
+        type[T],
+        P,
+    ],
+    Union["ChatCompletion", T],
+]:
     def create_wrapper(
         response_model: type[T],
         *args: P.args,
@@ -63,34 +69,10 @@
         **kwargs: P.kwargs,
     ) -> T:
         if response_model:
-<<<<<<< HEAD
             toolset = cast_model_to_toolset(response_model)
             kwargs.update(**toolset.model_dump())
         response = await create(*args, **kwargs)
         return chat_completion_to_model(response_model, response)
-=======
-            tool = create_tool_from_model(
-                cast(type[pydantic.BaseModel], response_model)
-            )
-            kwargs.update({"tools": [tool.model_dump()]})
-            kwargs.update(
-                {
-                    "tool_choice": {
-                        "type": "function",
-                        "function": {"name": tool.function.name},
-                    }
-                }
-            )  # type: ignore # noqa: E501
-        response = create(*args, **kwargs)
-        if isinstance(response, ChatCompletion) and parse_response:
-            return handle_response_model(
-                cast(type[pydantic.BaseModel], response_model), response
-            )
-        elif isinstance(response, ChatCompletion):
-            return response
-        else:
-            return response
->>>>>>> 8a5ee9b5
 
     return create_wrapper
 
